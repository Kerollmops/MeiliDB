use hmac::{Hmac, Mac};
use meilisearch_types::index_uid::IndexType;
use meilisearch_types::star_or::StarOr;
use milli::heed::types::{ByteSlice, DecodeIgnore, SerdeJson};
use milli::heed::{Database, Env, EnvOpenOptions, RwTxn};
use sha2::Sha256;
use std::borrow::Cow;
use std::cmp::Reverse;
use std::collections::HashSet;
use std::convert::{TryFrom, TryInto};
use std::fs::create_dir_all;
use std::path::Path;
use std::str;
use std::sync::Arc;
<<<<<<< HEAD
=======

use hmac::{Hmac, Mac};
use meilisearch_types::keys::KeyId;
use meilisearch_types::milli;
use meilisearch_types::milli::heed::types::{ByteSlice, DecodeIgnore, SerdeJson};
use meilisearch_types::milli::heed::{Database, Env, EnvOpenOptions, RwTxn};
use meilisearch_types::star_or::StarOr;
use sha2::Sha256;
>>>>>>> dd1011ba
use time::OffsetDateTime;
use uuid::fmt::Hyphenated;
use uuid::Uuid;

use super::error::Result;
use super::{Action, Key};

const AUTH_STORE_SIZE: usize = 1_073_741_824; //1GiB
const AUTH_DB_PATH: &str = "auth";
const KEY_DB_NAME: &str = "api-keys";
const KEY_ID_ACTION_INDEX_EXPIRATION_DB_NAME: &str = "keyid-action-index-expiration";

<<<<<<< HEAD
pub type KeyId = Uuid;

pub type IndexExpiry = (Vec<StarOr<IndexType>>, Option<OffsetDateTime>);

=======
>>>>>>> dd1011ba
#[derive(Clone)]
pub struct HeedAuthStore {
    env: Arc<Env>,
    keys: Database<ByteSlice, SerdeJson<Key>>,
    action_keyid_index_expiration: Database<KeyIdActionCodec, SerdeJson<IndexExpiry>>,
    should_close_on_drop: bool,
}

impl Drop for HeedAuthStore {
    fn drop(&mut self) {
        if self.should_close_on_drop && Arc::strong_count(&self.env) == 1 {
            self.env.as_ref().clone().prepare_for_closing();
        }
    }
}

pub fn open_auth_store_env(path: &Path) -> milli::heed::Result<milli::heed::Env> {
    let mut options = EnvOpenOptions::new();
    options.map_size(AUTH_STORE_SIZE); // 1GB
    options.max_dbs(2);
    options.open(path)
}

impl HeedAuthStore {
    pub fn new(path: impl AsRef<Path>) -> Result<Self> {
        let path = path.as_ref().join(AUTH_DB_PATH);
        create_dir_all(&path)?;
        let env = Arc::new(open_auth_store_env(path.as_ref())?);
        let keys = env.create_database(Some(KEY_DB_NAME))?;
        let action_keyid_index_expiration =
            env.create_database(Some(KEY_ID_ACTION_INDEX_EXPIRATION_DB_NAME))?;
        Ok(Self { env, keys, action_keyid_index_expiration, should_close_on_drop: true })
    }

    pub fn set_drop_on_close(&mut self, v: bool) {
        self.should_close_on_drop = v;
    }

    pub fn is_empty(&self) -> Result<bool> {
        let rtxn = self.env.read_txn()?;

        Ok(self.keys.len(&rtxn)? == 0)
    }

    pub fn put_api_key(&self, key: Key) -> Result<Key> {
        let uid = key.uid;
        let mut wtxn = self.env.write_txn()?;

        self.keys.put(&mut wtxn, uid.as_bytes(), &key)?;

        // delete key from inverted database before refilling it.
        self.delete_key_from_inverted_db(&mut wtxn, &uid)?;
        // create inverted database.
        let db = self.action_keyid_index_expiration;

        let mut actions = HashSet::new();
        for action in &key.actions {
            match action {
                Action::All => actions.extend(enum_iterator::all::<Action>()),
                Action::DocumentsAll => {
                    actions.extend(
                        [Action::DocumentsGet, Action::DocumentsDelete, Action::DocumentsAdd]
                            .iter(),
                    );
                }
                Action::IndexesAll => {
                    actions.extend(
                        [
                            Action::IndexesAdd,
                            Action::IndexesDelete,
                            Action::IndexesGet,
                            Action::IndexesUpdate,
                            Action::IndexesSwap,
                        ]
                        .iter(),
                    );
                }
                Action::SettingsAll => {
                    actions.extend([Action::SettingsGet, Action::SettingsUpdate].iter());
                }
                Action::DumpsAll => {
                    actions.insert(Action::DumpsCreate);
                }
                Action::TasksAll => {
                    actions.extend([Action::TasksGet, Action::TasksDelete, Action::TasksCancel]);
                }
                Action::StatsAll => {
                    actions.insert(Action::StatsGet);
                }
                Action::MetricsAll => {
                    actions.insert(Action::MetricsGet);
                }
                other => {
                    actions.insert(*other);
                }
            }
        }

        for action in actions {
            db.put(
                &mut wtxn,
                &(&uid, &action),
                &(key.indexes.clone(), key.expires_at),
            )?;
        }

        wtxn.commit()?;

        Ok(key)
    }

    pub fn get_api_key(&self, uid: Uuid) -> Result<Option<Key>> {
        let rtxn = self.env.read_txn()?;
        self.keys.get(&rtxn, uid.as_bytes()).map_err(|e| e.into())
    }

    pub fn get_uid_from_encoded_key(
        &self,
        encoded_key: &[u8],
        master_key: &[u8],
    ) -> Result<Option<Uuid>> {
        let rtxn = self.env.read_txn()?;
        let uid = self
            .keys
            .remap_data_type::<DecodeIgnore>()
            .iter(&rtxn)?
            .filter_map(|res| match res {
                Ok((uid, _)) => {
                    let (uid, _) = try_split_array_at(uid)?;
                    let uid = Uuid::from_bytes(*uid);
                    if generate_key_as_hexa(uid, master_key).as_bytes() == encoded_key {
                        Some(uid)
                    } else {
                        None
                    }
                }
                Err(_) => None,
            })
            .next();

        Ok(uid)
    }

    pub fn delete_api_key(&self, uid: Uuid) -> Result<bool> {
        let mut wtxn = self.env.write_txn()?;
        let existing = self.keys.delete(&mut wtxn, uid.as_bytes())?;
        self.delete_key_from_inverted_db(&mut wtxn, &uid)?;
        wtxn.commit()?;

        Ok(existing)
    }

    pub fn delete_all_keys(&self) -> Result<()> {
        let mut wtxn = self.env.write_txn()?;
        self.keys.clear(&mut wtxn)?;
        wtxn.commit()?;
        Ok(())
    }

    pub fn list_api_keys(&self) -> Result<Vec<Key>> {
        let mut list = Vec::new();
        let rtxn = self.env.read_txn()?;
        for result in self.keys.remap_key_type::<DecodeIgnore>().iter(&rtxn)? {
            let (_, content) = result?;
            list.push(content);
        }
        list.sort_unstable_by_key(|k| Reverse(k.created_at));
        Ok(list)
    }

    pub fn get_expiration_date(
        &self,
        uid: Uuid,
        action: Action,
        index: Option<&str>,
    ) -> Result<Option<Option<OffsetDateTime>>> {
        let rtxn = self.env.read_txn()?;
        let tuple = (&uid, &action);

        let exp = self
            .action_keyid_index_expiration
            .get(&rtxn, &tuple)?
            .filter(|(index_types, _)| {
                index.map_or(true, |index| index_types.iter().any(|x| x == index))
            })
            .map(|(_, exp)| exp);
        Ok(exp)
    }

    fn delete_key_from_inverted_db(&self, wtxn: &mut RwTxn, key: &KeyId) -> Result<()> {
        let mut iter = self
            .action_keyid_index_expiration
            .remap_types::<ByteSlice, DecodeIgnore>()
            .prefix_iter_mut(wtxn, key.as_bytes())?;
        while iter.next().transpose()?.is_some() {
            // safety: we don't keep references from inside the LMDB database.
            unsafe { iter.del_current()? };
        }

        Ok(())
    }
}

/// Codec allowing to retrieve the expiration date of an action,
/// optionally on a specific index, for a given key.
pub struct KeyIdActionCodec;

impl<'a> milli::heed::BytesDecode<'a> for KeyIdActionCodec {
    type DItem = (KeyId, Action);

    fn bytes_decode(bytes: &'a [u8]) -> Option<Self::DItem> {
        let (key_id_bytes, action_bytes) = try_split_array_at(bytes)?;
        let action_single_byte: &[u8; 1] = action_bytes.try_into().ok()?;
        let key_id = Uuid::from_bytes(*key_id_bytes);
        let action = Action::from_repr(u8::from_be_bytes(*action_single_byte))?;

        Some((key_id, action))
    }
}

impl<'a> milli::heed::BytesEncode<'a> for KeyIdActionCodec {
    type EItem = (&'a KeyId, &'a Action);

    fn bytes_encode((key_id, action): &Self::EItem) -> Option<Cow<[u8]>> {
        let mut bytes = Vec::new();

        bytes.extend_from_slice(key_id.as_bytes());
        let action_bytes = u8::to_be_bytes(action.repr());
        bytes.extend_from_slice(&action_bytes);

        Some(Cow::Owned(bytes))
    }
}

pub fn generate_key_as_hexa(uid: Uuid, master_key: &[u8]) -> String {
    // format uid as hyphenated allowing user to generate their own keys.
    let mut uid_buffer = [0; Hyphenated::LENGTH];
    let uid = uid.hyphenated().encode_lower(&mut uid_buffer);

    // new_from_slice function never fail.
    let mut mac = Hmac::<Sha256>::new_from_slice(master_key).unwrap();
    mac.update(uid.as_bytes());

    let result = mac.finalize();
    format!("{:x}", result.into_bytes())
}

/// Divides one slice into two at an index, returns `None` if mid is out of bounds.
pub fn try_split_at<T>(slice: &[T], mid: usize) -> Option<(&[T], &[T])> {
    if mid <= slice.len() {
        Some(slice.split_at(mid))
    } else {
        None
    }
}

/// Divides one slice into an array and the tail at an index,
/// returns `None` if `N` is out of bounds.
pub fn try_split_array_at<T, const N: usize>(slice: &[T]) -> Option<(&[T; N], &[T])>
where
    [T; N]: for<'a> TryFrom<&'a [T]>,
{
    let (head, tail) = try_split_at(slice, N)?;
    let head = head.try_into().ok()?;
    Some((head, tail))
}<|MERGE_RESOLUTION|>--- conflicted
+++ resolved
@@ -1,9 +1,3 @@
-use hmac::{Hmac, Mac};
-use meilisearch_types::index_uid::IndexType;
-use meilisearch_types::star_or::StarOr;
-use milli::heed::types::{ByteSlice, DecodeIgnore, SerdeJson};
-use milli::heed::{Database, Env, EnvOpenOptions, RwTxn};
-use sha2::Sha256;
 use std::borrow::Cow;
 use std::cmp::Reverse;
 use std::collections::HashSet;
@@ -12,17 +6,14 @@
 use std::path::Path;
 use std::str;
 use std::sync::Arc;
-<<<<<<< HEAD
-=======
 
 use hmac::{Hmac, Mac};
-use meilisearch_types::keys::KeyId;
 use meilisearch_types::milli;
 use meilisearch_types::milli::heed::types::{ByteSlice, DecodeIgnore, SerdeJson};
 use meilisearch_types::milli::heed::{Database, Env, EnvOpenOptions, RwTxn};
-use meilisearch_types::star_or::StarOr;
+use meilisearch_types::StarIndexType;
+
 use sha2::Sha256;
->>>>>>> dd1011ba
 use time::OffsetDateTime;
 use uuid::fmt::Hyphenated;
 use uuid::Uuid;
@@ -35,13 +26,10 @@
 const KEY_DB_NAME: &str = "api-keys";
 const KEY_ID_ACTION_INDEX_EXPIRATION_DB_NAME: &str = "keyid-action-index-expiration";
 
-<<<<<<< HEAD
 pub type KeyId = Uuid;
 
-pub type IndexExpiry = (Vec<StarOr<IndexType>>, Option<OffsetDateTime>);
-
-=======
->>>>>>> dd1011ba
+pub type IndexExpiry = (Vec<StarIndexType>, Option<OffsetDateTime>);
+
 #[derive(Clone)]
 pub struct HeedAuthStore {
     env: Arc<Env>,
@@ -141,11 +129,7 @@
         }
 
         for action in actions {
-            db.put(
-                &mut wtxn,
-                &(&uid, &action),
-                &(key.indexes.clone(), key.expires_at),
-            )?;
+            db.put(&mut wtxn, &(&uid, &action), &(key.indexes.clone(), key.expires_at))?;
         }
 
         wtxn.commit()?;
