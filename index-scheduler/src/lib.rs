--- conflicted
+++ resolved
@@ -44,12 +44,7 @@
 use file_store::FileStore;
 use meilisearch_types::error::ResponseError;
 use meilisearch_types::heed::types::{OwnedType, SerdeBincode, SerdeJson, Str};
-<<<<<<< HEAD
-use meilisearch_types::heed::{self, Database, Env, RoTxn};
-=======
 use meilisearch_types::heed::{self, Database, Env, RoTxn, RwTxn};
-use meilisearch_types::milli;
->>>>>>> 01ac8344
 use meilisearch_types::milli::documents::DocumentsBatchBuilder;
 use meilisearch_types::milli::update::IndexerConfig;
 use meilisearch_types::milli::{self, CboRoaringBitmapCodec, Index, RoaringBitmapCodec, BEU32};
@@ -888,18 +883,275 @@
 
     /// Register a new task coming from a dump in the scheduler.
     /// By taking a mutable ref we're pretty sure no one will ever import a dump while actix is running.
-<<<<<<< HEAD
+    pub fn register_dumped_task(&mut self) -> Result<Dump> {
+        Dump::new(self)
+    }
+
+    /// Create a new index without any associated task.
+    pub fn create_raw_index(
+        &self,
+        name: &str,
+        date: Option<(OffsetDateTime, OffsetDateTime)>,
+    ) -> Result<Index> {
+        let wtxn = self.env.write_txn()?;
+        let index = self.index_mapper.create_index(wtxn, name, date)?;
+        Ok(index)
+    }
+
+    /// Create a file and register it in the index scheduler.
+    ///
+    /// The returned file and uuid can be used to associate
+    /// some data to a task. The file will be kept until
+    /// the task has been fully processed.
+    pub fn create_update_file(&self) -> Result<(Uuid, file_store::File)> {
+        Ok(self.file_store.new_update()?)
+    }
+
+    #[cfg(test)]
+    pub fn create_update_file_with_uuid(&self, uuid: u128) -> Result<(Uuid, file_store::File)> {
+        Ok(self.file_store.new_update_with_uuid(uuid)?)
+    }
+
+    /// The size on disk taken by all the updates files contained in the `IndexScheduler`, in bytes.
+    pub fn compute_update_file_size(&self) -> Result<u64> {
+        Ok(self.file_store.compute_total_size()?)
+    }
+
+    /// Delete a file from the index scheduler.
+    ///
+    /// Counterpart to the [`create_update_file`](IndexScheduler::create_update_file) method.
+    pub fn delete_update_file(&self, uuid: Uuid) -> Result<()> {
+        Ok(self.file_store.delete(uuid)?)
+    }
+
+    /// Perform one iteration of the run loop.
+    ///
+    /// 1. Find the next batch of tasks to be processed.
+    /// 2. Update the information of these tasks following the start of their processing.
+    /// 3. Update the in-memory list of processed tasks accordingly.
+    /// 4. Process the batch:
+    ///    - perform the actions of each batched task
+    ///    - update the information of each batched task following the end
+    ///      of their processing.
+    /// 5. Reset the in-memory list of processed tasks.
+    ///
+    /// Returns the number of processed tasks.
+    fn tick(&self) -> Result<TickOutcome> {
+        #[cfg(test)]
+        {
+            *self.run_loop_iteration.write().unwrap() += 1;
+            self.breakpoint(Breakpoint::Start);
+        }
+
+        let rtxn = self.env.read_txn().map_err(Error::HeedTransaction)?;
+        let batch =
+            match self.create_next_batch(&rtxn).map_err(|e| Error::CreateBatch(Box::new(e)))? {
+                Some(batch) => batch,
+                None => return Ok(TickOutcome::WaitForSignal),
+            };
+        let index_uid = batch.index_uid().map(ToOwned::to_owned);
+        drop(rtxn);
+
+        // 1. store the starting date with the bitmap of processing tasks.
+        let mut ids = batch.ids();
+        ids.sort_unstable();
+        let processed_tasks = ids.len();
+        let processing_tasks = RoaringBitmap::from_sorted_iter(ids.iter().copied()).unwrap();
+        let started_at = OffsetDateTime::now_utc();
+
+        // We reset the must_stop flag to be sure that we don't stop processing tasks
+        self.must_stop_processing.reset();
+        self.processing_tasks.write().unwrap().start_processing_at(started_at, processing_tasks);
+
+        #[cfg(test)]
+        self.breakpoint(Breakpoint::BatchCreated);
+
+        // 2. Process the tasks
+        let res = {
+            let cloned_index_scheduler = self.private_clone();
+            let handle = std::thread::Builder::new()
+                .name(String::from("batch-operation"))
+                .spawn(move || cloned_index_scheduler.process_batch(batch))
+                .unwrap();
+            handle.join().unwrap_or(Err(Error::ProcessBatchPanicked))
+        };
+
+        #[cfg(test)]
+        self.maybe_fail(tests::FailureLocation::AcquiringWtxn)?;
+
+        let mut wtxn = self.env.write_txn().map_err(Error::HeedTransaction)?;
+
+        let finished_at = OffsetDateTime::now_utc();
+        match res {
+            Ok(tasks) => {
+                #[cfg(test)]
+                self.breakpoint(Breakpoint::ProcessBatchSucceeded);
+
+                #[allow(unused_variables)]
+                for (i, mut task) in tasks.into_iter().enumerate() {
+                    task.started_at = Some(started_at);
+                    task.finished_at = Some(finished_at);
+
+                    #[cfg(test)]
+                    self.maybe_fail(
+                        tests::FailureLocation::UpdatingTaskAfterProcessBatchSuccess {
+                            task_uid: i as u32,
+                        },
+                    )?;
+
+                    self.update_task(&mut wtxn, &task)
+                        .map_err(|e| Error::TaskDatabaseUpdate(Box::new(e)))?;
+                    if let Err(e) = self.delete_persisted_task_data(&task) {
+                        log::error!("Failure to delete the content files associated with task {}. Error: {e}", task.uid);
+                    }
+                }
+                log::info!("A batch of tasks was successfully completed.");
+            }
+            // If we have an abortion error we must stop the tick here and re-schedule tasks.
+            Err(Error::Milli(milli::Error::InternalError(
+                milli::InternalError::AbortedIndexation,
+            ))) => {
+                #[cfg(test)]
+                self.breakpoint(Breakpoint::AbortedIndexation);
+                wtxn.abort().map_err(Error::HeedTransaction)?;
+
+                // We make sure that we don't call `stop_processing` on the `processing_tasks`,
+                // this is because we want to let the next tick call `create_next_batch` and keep
+                // the `started_at` date times and `processings` of the current processing tasks.
+                // This date time is used by the task cancelation to store the right `started_at`
+                // date in the task on disk.
+                return Ok(TickOutcome::TickAgain(0));
+            }
+            // If an index said it was full, we need to:
+            // 1. identify which index is full
+            // 2. close the associated environment
+            // 3. resize it
+            // 4. re-schedule tasks
+            Err(Error::Milli(milli::Error::UserError(
+                milli::UserError::MaxDatabaseSizeReached,
+            ))) if index_uid.is_some() => {
+                // fixme: add index_uid to match to avoid the unwrap
+                let index_uid = index_uid.unwrap();
+                // fixme: handle error more gracefully? not sure when this could happen
+                self.index_mapper.resize_index(&wtxn, &index_uid)?;
+                wtxn.abort().map_err(Error::HeedTransaction)?;
+
+                return Ok(TickOutcome::TickAgain(0));
+            }
+            // In case of a failure we must get back and patch all the tasks with the error.
+            Err(err) => {
+                #[cfg(test)]
+                self.breakpoint(Breakpoint::ProcessBatchFailed);
+                let error: ResponseError = err.into();
+                for id in ids {
+                    let mut task = self
+                        .get_task(&wtxn, id)
+                        .map_err(|e| Error::TaskDatabaseUpdate(Box::new(e)))?
+                        .ok_or(Error::CorruptedTaskQueue)?;
+                    task.started_at = Some(started_at);
+                    task.finished_at = Some(finished_at);
+                    task.status = Status::Failed;
+                    task.error = Some(error.clone());
+                    task.details = task.details.map(|d| d.to_failed());
+
+                    #[cfg(test)]
+                    self.maybe_fail(tests::FailureLocation::UpdatingTaskAfterProcessBatchFailure)?;
+
+                    if let Err(e) = self.delete_persisted_task_data(&task) {
+                        log::error!("Failure to delete the content files associated with task {}. Error: {e}", task.uid);
+                    }
+                    self.update_task(&mut wtxn, &task)
+                        .map_err(|e| Error::TaskDatabaseUpdate(Box::new(e)))?;
+                }
+            }
+        }
+
+        self.processing_tasks.write().unwrap().stop_processing();
+
+        #[cfg(test)]
+        self.maybe_fail(tests::FailureLocation::CommittingWtxn)?;
+
+        wtxn.commit().map_err(Error::HeedTransaction)?;
+
+        #[cfg(test)]
+        self.breakpoint(Breakpoint::AfterProcessing);
+
+        Ok(TickOutcome::TickAgain(processed_tasks))
+    }
+
+    pub fn index_stats(&self, index_uid: &str) -> Result<IndexStats> {
+        let is_indexing = self.is_index_processing(index_uid)?;
+        let rtxn = self.read_txn()?;
+        let index_stats = self.index_mapper.stats_of(&rtxn, index_uid)?;
+
+        Ok(IndexStats { is_indexing, inner_stats: index_stats })
+    }
+
+    pub(crate) fn delete_persisted_task_data(&self, task: &Task) -> Result<()> {
+        match task.content_uuid() {
+            Some(content_file) => self.delete_update_file(content_file),
+            None => Ok(()),
+        }
+    }
+
+    /// Blocks the thread until the test handle asks to progress to/through this breakpoint.
+    ///
+    /// Two messages are sent through the channel for each breakpoint.
+    /// The first message is `(b, false)` and the second message is `(b, true)`.
+    ///
+    /// Since the channel has a capacity of zero, the `send` and `recv` calls wait for each other.
+    /// So when the index scheduler calls `test_breakpoint_sdr.send(b, false)`, it blocks
+    /// the thread until the test catches up by calling `test_breakpoint_rcv.recv()` enough.
+    /// From the test side, we call `recv()` repeatedly until we find the message `(breakpoint, false)`.
+    /// As soon as we find it, the index scheduler is unblocked but then wait again on the call to
+    /// `test_breakpoint_sdr.send(b, true)`. This message will only be able to send once the
+    /// test asks to progress to the next `(b2, false)`.
+    #[cfg(test)]
+    fn breakpoint(&self, b: Breakpoint) {
+        // We send two messages. The first one will sync with the call
+        // to `handle.wait_until(b)`. The second one will block until the
+        // the next call to `handle.wait_until(..)`.
+        self.test_breakpoint_sdr.send((b, false)).unwrap();
+        // This one will only be able to be sent if the test handle stays alive.
+        // If it fails, then it means that we have exited the test.
+        // By crashing with `unwrap`, we kill the run loop.
+        self.test_breakpoint_sdr.send((b, true)).unwrap();
+    }
+}
+
+pub struct Dump<'a> {
+    index_scheduler: &'a IndexScheduler,
+    wtxn: RwTxn<'a, 'a>,
+
+    indexes: HashMap<String, RoaringBitmap>,
+    statuses: HashMap<Status, RoaringBitmap>,
+    kinds: HashMap<Kind, RoaringBitmap>,
+}
+
+impl<'a> Dump<'a> {
+    pub(crate) fn new(index_scheduler: &'a mut IndexScheduler) -> Result<Self> {
+        // While loading a dump no one should be able to access the scheduler thus I can block everything.
+        let wtxn = index_scheduler.env.write_txn()?;
+
+        Ok(Dump {
+            index_scheduler,
+            wtxn,
+            indexes: HashMap::new(),
+            statuses: HashMap::new(),
+            kinds: HashMap::new(),
+        })
+    }
+
+    /// Register a new task coming from a dump in the scheduler.
+    /// By taking a mutable ref we're pretty sure no one will ever import a dump while actix is running.
     pub fn register_dumped_task(
         &mut self,
         task: TaskDump,
         content_file: Option<Box<UpdateFile>>,
     ) -> Result<Task> {
-        // Currently we don't need to access the tasks queue while loading a dump thus I can block everything.
-        let mut wtxn = self.env.write_txn()?;
-
         let content_uuid = match content_file {
             Some(content_file) if task.status == Status::Enqueued => {
-                let (uuid, mut file) = self.create_update_file()?;
+                let (uuid, mut file) = self.index_scheduler.create_update_file()?;
                 let mut builder = DocumentsBatchBuilder::new(file.as_file_mut());
                 for doc in content_file {
                     builder.append_json_object(&doc?)?;
@@ -978,387 +1230,6 @@
             },
         };
 
-        self.all_tasks.put(&mut wtxn, &BEU32::new(task.uid), &task)?;
-
-        for index in task.indexes() {
-            self.update_index(&mut wtxn, index, |bitmap| {
-                bitmap.insert(task.uid);
-            })?;
-        }
-
-        self.update_status(&mut wtxn, task.status, |bitmap| {
-            bitmap.insert(task.uid);
-        })?;
-
-        self.update_kind(&mut wtxn, task.kind.as_kind(), |bitmap| {
-            (bitmap.insert(task.uid));
-        })?;
-
-        utils::insert_task_datetime(&mut wtxn, self.enqueued_at, task.enqueued_at, task.uid)?;
-
-        // we can't override the started_at & finished_at, so we must only set it if the tasks is finished and won't change
-        if matches!(task.status, Status::Succeeded | Status::Failed | Status::Canceled) {
-            if let Some(started_at) = task.started_at {
-                utils::insert_task_datetime(&mut wtxn, self.started_at, started_at, task.uid)?;
-            }
-            if let Some(finished_at) = task.finished_at {
-                utils::insert_task_datetime(&mut wtxn, self.finished_at, finished_at, task.uid)?;
-            }
-        }
-
-        wtxn.commit()?;
-        self.wake_up.signal();
-
-        Ok(task)
-=======
-    pub fn register_dumped_task(&mut self) -> Result<Dump> {
-        Dump::new(self)
->>>>>>> 01ac8344
-    }
-
-    /// Create a new index without any associated task.
-    pub fn create_raw_index(
-        &self,
-        name: &str,
-        date: Option<(OffsetDateTime, OffsetDateTime)>,
-    ) -> Result<Index> {
-        let wtxn = self.env.write_txn()?;
-        let index = self.index_mapper.create_index(wtxn, name, date)?;
-        Ok(index)
-    }
-
-    /// Create a file and register it in the index scheduler.
-    ///
-    /// The returned file and uuid can be used to associate
-    /// some data to a task. The file will be kept until
-    /// the task has been fully processed.
-    pub fn create_update_file(&self) -> Result<(Uuid, file_store::File)> {
-        Ok(self.file_store.new_update()?)
-    }
-
-    #[cfg(test)]
-    pub fn create_update_file_with_uuid(&self, uuid: u128) -> Result<(Uuid, file_store::File)> {
-        Ok(self.file_store.new_update_with_uuid(uuid)?)
-    }
-
-    /// The size on disk taken by all the updates files contained in the `IndexScheduler`, in bytes.
-    pub fn compute_update_file_size(&self) -> Result<u64> {
-        Ok(self.file_store.compute_total_size()?)
-    }
-
-    /// Delete a file from the index scheduler.
-    ///
-    /// Counterpart to the [`create_update_file`](IndexScheduler::create_update_file) method.
-    pub fn delete_update_file(&self, uuid: Uuid) -> Result<()> {
-        Ok(self.file_store.delete(uuid)?)
-    }
-
-    /// Perform one iteration of the run loop.
-    ///
-    /// 1. Find the next batch of tasks to be processed.
-    /// 2. Update the information of these tasks following the start of their processing.
-    /// 3. Update the in-memory list of processed tasks accordingly.
-    /// 4. Process the batch:
-    ///    - perform the actions of each batched task
-    ///    - update the information of each batched task following the end
-    ///      of their processing.
-    /// 5. Reset the in-memory list of processed tasks.
-    ///
-    /// Returns the number of processed tasks.
-    fn tick(&self) -> Result<TickOutcome> {
-        #[cfg(test)]
-        {
-            *self.run_loop_iteration.write().unwrap() += 1;
-            self.breakpoint(Breakpoint::Start);
-        }
-
-        let rtxn = self.env.read_txn().map_err(Error::HeedTransaction)?;
-        let batch =
-            match self.create_next_batch(&rtxn).map_err(|e| Error::CreateBatch(Box::new(e)))? {
-                Some(batch) => batch,
-                None => return Ok(TickOutcome::WaitForSignal),
-            };
-        let index_uid = batch.index_uid().map(ToOwned::to_owned);
-        drop(rtxn);
-
-        // 1. store the starting date with the bitmap of processing tasks.
-        let mut ids = batch.ids();
-        ids.sort_unstable();
-        let processed_tasks = ids.len();
-        let processing_tasks = RoaringBitmap::from_sorted_iter(ids.iter().copied()).unwrap();
-        let started_at = OffsetDateTime::now_utc();
-
-        // We reset the must_stop flag to be sure that we don't stop processing tasks
-        self.must_stop_processing.reset();
-        self.processing_tasks.write().unwrap().start_processing_at(started_at, processing_tasks);
-
-        #[cfg(test)]
-        self.breakpoint(Breakpoint::BatchCreated);
-
-        // 2. Process the tasks
-        let res = {
-            let cloned_index_scheduler = self.private_clone();
-            let handle = std::thread::Builder::new()
-                .name(String::from("batch-operation"))
-                .spawn(move || cloned_index_scheduler.process_batch(batch))
-                .unwrap();
-            handle.join().unwrap_or(Err(Error::ProcessBatchPanicked))
-        };
-
-        #[cfg(test)]
-        self.maybe_fail(tests::FailureLocation::AcquiringWtxn)?;
-
-        let mut wtxn = self.env.write_txn().map_err(Error::HeedTransaction)?;
-
-        let finished_at = OffsetDateTime::now_utc();
-        match res {
-            Ok(tasks) => {
-                #[cfg(test)]
-                self.breakpoint(Breakpoint::ProcessBatchSucceeded);
-
-                #[allow(unused_variables)]
-                for (i, mut task) in tasks.into_iter().enumerate() {
-                    task.started_at = Some(started_at);
-                    task.finished_at = Some(finished_at);
-
-                    #[cfg(test)]
-                    self.maybe_fail(
-                        tests::FailureLocation::UpdatingTaskAfterProcessBatchSuccess {
-                            task_uid: i as u32,
-                        },
-                    )?;
-
-                    self.update_task(&mut wtxn, &task)
-                        .map_err(|e| Error::TaskDatabaseUpdate(Box::new(e)))?;
-                    if let Err(e) = self.delete_persisted_task_data(&task) {
-                        log::error!("Failure to delete the content files associated with task {}. Error: {e}", task.uid);
-                    }
-                }
-                log::info!("A batch of tasks was successfully completed.");
-            }
-            // If we have an abortion error we must stop the tick here and re-schedule tasks.
-            Err(Error::Milli(milli::Error::InternalError(
-                milli::InternalError::AbortedIndexation,
-            ))) => {
-                #[cfg(test)]
-                self.breakpoint(Breakpoint::AbortedIndexation);
-                wtxn.abort().map_err(Error::HeedTransaction)?;
-
-                // We make sure that we don't call `stop_processing` on the `processing_tasks`,
-                // this is because we want to let the next tick call `create_next_batch` and keep
-                // the `started_at` date times and `processings` of the current processing tasks.
-                // This date time is used by the task cancelation to store the right `started_at`
-                // date in the task on disk.
-                return Ok(TickOutcome::TickAgain(0));
-            }
-            // If an index said it was full, we need to:
-            // 1. identify which index is full
-            // 2. close the associated environment
-            // 3. resize it
-            // 4. re-schedule tasks
-            Err(Error::Milli(milli::Error::UserError(
-                milli::UserError::MaxDatabaseSizeReached,
-            ))) if index_uid.is_some() => {
-                // fixme: add index_uid to match to avoid the unwrap
-                let index_uid = index_uid.unwrap();
-                // fixme: handle error more gracefully? not sure when this could happen
-                self.index_mapper.resize_index(&wtxn, &index_uid)?;
-                wtxn.abort().map_err(Error::HeedTransaction)?;
-
-                return Ok(TickOutcome::TickAgain(0));
-            }
-            // In case of a failure we must get back and patch all the tasks with the error.
-            Err(err) => {
-                #[cfg(test)]
-                self.breakpoint(Breakpoint::ProcessBatchFailed);
-                let error: ResponseError = err.into();
-                for id in ids {
-                    let mut task = self
-                        .get_task(&wtxn, id)
-                        .map_err(|e| Error::TaskDatabaseUpdate(Box::new(e)))?
-                        .ok_or(Error::CorruptedTaskQueue)?;
-                    task.started_at = Some(started_at);
-                    task.finished_at = Some(finished_at);
-                    task.status = Status::Failed;
-                    task.error = Some(error.clone());
-                    task.details = task.details.map(|d| d.to_failed());
-
-                    #[cfg(test)]
-                    self.maybe_fail(tests::FailureLocation::UpdatingTaskAfterProcessBatchFailure)?;
-
-                    if let Err(e) = self.delete_persisted_task_data(&task) {
-                        log::error!("Failure to delete the content files associated with task {}. Error: {e}", task.uid);
-                    }
-                    self.update_task(&mut wtxn, &task)
-                        .map_err(|e| Error::TaskDatabaseUpdate(Box::new(e)))?;
-                }
-            }
-        }
-
-        self.processing_tasks.write().unwrap().stop_processing();
-
-        #[cfg(test)]
-        self.maybe_fail(tests::FailureLocation::CommittingWtxn)?;
-
-        wtxn.commit().map_err(Error::HeedTransaction)?;
-
-        #[cfg(test)]
-        self.breakpoint(Breakpoint::AfterProcessing);
-
-        Ok(TickOutcome::TickAgain(processed_tasks))
-    }
-
-    pub fn index_stats(&self, index_uid: &str) -> Result<IndexStats> {
-        let is_indexing = self.is_index_processing(index_uid)?;
-        let rtxn = self.read_txn()?;
-        let index_stats = self.index_mapper.stats_of(&rtxn, index_uid)?;
-
-        Ok(IndexStats { is_indexing, inner_stats: index_stats })
-    }
-
-    pub(crate) fn delete_persisted_task_data(&self, task: &Task) -> Result<()> {
-        match task.content_uuid() {
-            Some(content_file) => self.delete_update_file(content_file),
-            None => Ok(()),
-        }
-    }
-
-    /// Blocks the thread until the test handle asks to progress to/through this breakpoint.
-    ///
-    /// Two messages are sent through the channel for each breakpoint.
-    /// The first message is `(b, false)` and the second message is `(b, true)`.
-    ///
-    /// Since the channel has a capacity of zero, the `send` and `recv` calls wait for each other.
-    /// So when the index scheduler calls `test_breakpoint_sdr.send(b, false)`, it blocks
-    /// the thread until the test catches up by calling `test_breakpoint_rcv.recv()` enough.
-    /// From the test side, we call `recv()` repeatedly until we find the message `(breakpoint, false)`.
-    /// As soon as we find it, the index scheduler is unblocked but then wait again on the call to
-    /// `test_breakpoint_sdr.send(b, true)`. This message will only be able to send once the
-    /// test asks to progress to the next `(b2, false)`.
-    #[cfg(test)]
-    fn breakpoint(&self, b: Breakpoint) {
-        // We send two messages. The first one will sync with the call
-        // to `handle.wait_until(b)`. The second one will block until the
-        // the next call to `handle.wait_until(..)`.
-        self.test_breakpoint_sdr.send((b, false)).unwrap();
-        // This one will only be able to be sent if the test handle stays alive.
-        // If it fails, then it means that we have exited the test.
-        // By crashing with `unwrap`, we kill the run loop.
-        self.test_breakpoint_sdr.send((b, true)).unwrap();
-    }
-}
-
-pub struct Dump<'a> {
-    index_scheduler: &'a IndexScheduler,
-    wtxn: RwTxn<'a, 'a>,
-
-    indexes: HashMap<String, RoaringBitmap>,
-    statuses: HashMap<Status, RoaringBitmap>,
-    kinds: HashMap<Kind, RoaringBitmap>,
-}
-
-impl<'a> Dump<'a> {
-    pub(crate) fn new(index_scheduler: &'a mut IndexScheduler) -> Result<Self> {
-        // While loading a dump no one should be able to access the scheduler thus I can block everything.
-        let wtxn = index_scheduler.env.write_txn()?;
-
-        Ok(Dump {
-            index_scheduler,
-            wtxn,
-            indexes: HashMap::new(),
-            statuses: HashMap::new(),
-            kinds: HashMap::new(),
-        })
-    }
-
-    /// Register a new task coming from a dump in the scheduler.
-    /// By taking a mutable ref we're pretty sure no one will ever import a dump while actix is running.
-    pub fn register_dumped_task(
-        &mut self,
-        task: TaskDump,
-        content_file: Option<Box<UpdateFile>>,
-    ) -> Result<Task> {
-        let content_uuid = match content_file {
-            Some(content_file) if task.status == Status::Enqueued => {
-                let (uuid, mut file) = self.index_scheduler.create_update_file()?;
-                let mut builder = DocumentsBatchBuilder::new(file.as_file_mut());
-                for doc in content_file {
-                    builder.append_json_object(&doc?)?;
-                }
-                builder.into_inner()?;
-                file.persist()?;
-
-                Some(uuid)
-            }
-            // If the task isn't `Enqueued` then just generate a recognisable `Uuid`
-            // in case we try to open it later.
-            _ if task.status != Status::Enqueued => Some(Uuid::nil()),
-            _ => None,
-        };
-
-        let task = Task {
-            uid: task.uid,
-            enqueued_at: task.enqueued_at,
-            started_at: task.started_at,
-            finished_at: task.finished_at,
-            error: task.error,
-            canceled_by: task.canceled_by,
-            details: task.details,
-            status: task.status,
-            kind: match task.kind {
-                KindDump::DocumentImport {
-                    primary_key,
-                    method,
-                    documents_count,
-                    allow_index_creation,
-                } => KindWithContent::DocumentAdditionOrUpdate {
-                    index_uid: task.index_uid.ok_or(Error::CorruptedDump)?,
-                    primary_key,
-                    method,
-                    content_file: content_uuid.ok_or(Error::CorruptedDump)?,
-                    documents_count,
-                    allow_index_creation,
-                },
-                KindDump::DocumentDeletion { documents_ids } => KindWithContent::DocumentDeletion {
-                    documents_ids,
-                    index_uid: task.index_uid.ok_or(Error::CorruptedDump)?,
-                },
-                KindDump::DocumentClear => KindWithContent::DocumentClear {
-                    index_uid: task.index_uid.ok_or(Error::CorruptedDump)?,
-                },
-                KindDump::Settings { settings, is_deletion, allow_index_creation } => {
-                    KindWithContent::SettingsUpdate {
-                        index_uid: task.index_uid.ok_or(Error::CorruptedDump)?,
-                        new_settings: settings,
-                        is_deletion,
-                        allow_index_creation,
-                    }
-                }
-                KindDump::IndexDeletion => KindWithContent::IndexDeletion {
-                    index_uid: task.index_uid.ok_or(Error::CorruptedDump)?,
-                },
-                KindDump::IndexCreation { primary_key } => KindWithContent::IndexCreation {
-                    index_uid: task.index_uid.ok_or(Error::CorruptedDump)?,
-                    primary_key,
-                },
-                KindDump::IndexUpdate { primary_key } => KindWithContent::IndexUpdate {
-                    index_uid: task.index_uid.ok_or(Error::CorruptedDump)?,
-                    primary_key,
-                },
-                KindDump::IndexSwap { swaps } => KindWithContent::IndexSwap { swaps },
-                KindDump::TaskCancelation { query, tasks } => {
-                    KindWithContent::TaskCancelation { query, tasks }
-                }
-                KindDump::TasksDeletion { query, tasks } => {
-                    KindWithContent::TaskDeletion { query, tasks }
-                }
-                KindDump::DumpCreation { keys, instance_uid } => {
-                    KindWithContent::DumpCreation { keys, instance_uid }
-                }
-                KindDump::SnapshotCreation => KindWithContent::SnapshotCreation,
-            },
-        };
-
         self.index_scheduler.all_tasks.put(&mut self.wtxn, &BEU32::new(task.uid), &task)?;
 
         for index in task.indexes() {
@@ -1373,6 +1244,34 @@
                 }
             };
         }
+
+        utils::insert_task_datetime(
+            &mut self.wtxn,
+            self.index_scheduler.enqueued_at,
+            task.enqueued_at,
+            task.uid,
+        )?;
+
+        // we can't override the started_at & finished_at, so we must only set it if the tasks is finished and won't change
+        if matches!(task.status, Status::Succeeded | Status::Failed | Status::Canceled) {
+            if let Some(started_at) = task.started_at {
+                utils::insert_task_datetime(
+                    &mut self.wtxn,
+                    self.index_scheduler.started_at,
+                    started_at,
+                    task.uid,
+                )?;
+            }
+            if let Some(finished_at) = task.finished_at {
+                utils::insert_task_datetime(
+                    &mut self.wtxn,
+                    self.index_scheduler.finished_at,
+                    finished_at,
+                    task.uid,
+                )?;
+            }
+        }
+
         self.statuses.entry(task.status).or_insert(RoaringBitmap::new()).insert(task.uid);
         self.kinds.entry(task.kind.as_kind()).or_insert(RoaringBitmap::new()).insert(task.uid);
 
