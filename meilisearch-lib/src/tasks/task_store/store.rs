#[allow(clippy::upper_case_acronyms)]
type BEU64 = heed::zerocopy::U64<heed::byteorder::BE>;

const UID_TASK_IDS: &str = "uid_task_id";
const TASKS: &str = "tasks";

use std::borrow::Cow;
use std::cmp::Reverse;
use std::collections::{BTreeSet, BinaryHeap};
use std::convert::TryInto;
use std::mem::size_of;
use std::ops::Range;
use std::path::Path;
use std::result::Result as StdResult;

use heed::types::{ByteSlice, OwnedType, SerdeJson, Unit};
use heed::{BytesDecode, BytesEncode, Database, Env, EnvOpenOptions, RoTxn, RwTxn};

use crate::tasks::task::{Task, TaskId};

use super::super::Result;

use super::{Pending, TaskFilter};

enum IndexUidTaskIdCodec {}

impl<'a> BytesEncode<'a> for IndexUidTaskIdCodec {
    type EItem = (&'a str, TaskId);

    fn bytes_encode((s, id): &'a Self::EItem) -> Option<Cow<'a, [u8]>> {
        let size = s.len() + std::mem::size_of::<TaskId>() + 1;
        if size > 512 {
            return None;
        }
        let mut b = Vec::with_capacity(size);
        b.extend_from_slice(s.as_bytes());
        // null terminate the string
        b.push(0);
        b.extend_from_slice(&id.to_be_bytes());
        Some(Cow::Owned(b))
    }
}

impl<'a> BytesDecode<'a> for IndexUidTaskIdCodec {
    type DItem = (&'a str, TaskId);

    fn bytes_decode(bytes: &'a [u8]) -> Option<Self::DItem> {
        let len = bytes.len();
        let str_bytes = &bytes[..(len - size_of::<TaskId>() - 1)];
        let str = std::str::from_utf8(str_bytes).ok()?;
        let id = TaskId::from_be_bytes(bytes[(len - size_of::<TaskId>())..].try_into().ok()?);
        Some((str, id))
    }
}

pub struct Store {
    env: Env,
    uids_task_ids: Database<IndexUidTaskIdCodec, Unit>,
    tasks: Database<OwnedType<BEU64>, SerdeJson<Task>>,
}

impl Store {
    /// Create a new store from the specified `Path`.
    /// Be really cautious when calling this function, the returned `Store` may
    /// be in an invalid state, with dangling processing tasks.
    /// You want to patch  all un-finished tasks and put them in your pending
    /// queue with the `reset_and_return_unfinished_update` method.
    pub fn new(path: impl AsRef<Path>, size: usize) -> Result<Self> {
        let mut options = EnvOpenOptions::new();
        options.map_size(size);
        options.max_dbs(1000);
        let env = options.open(path)?;

        let uids_task_ids = env.create_database(Some(UID_TASK_IDS))?;
        let tasks = env.create_database(Some(TASKS))?;

        Ok(Self {
            env,
            uids_task_ids,
            tasks,
        })
    }

    /// This function should be called *right after* creating the store.
    /// It put back all unfinished update in the `Created` state. This
    /// allow us to re-enqueue an update that didn't had the time to finish
    /// when Meilisearch closed.
<<<<<<< HEAD
    pub fn reset_and_return_unfinished_tasks(
        &mut self,
    ) -> Result<BinaryHeap<Reverse<Pending<TaskId>>>> {
        let mut unfinished_tasks: BinaryHeap<Reverse<Pending<TaskId>>> = BinaryHeap::new();
=======
    pub fn reset_and_return_unfinished_tasks(&mut self) -> Result<BinaryHeap<Reverse<TaskId>>> {
        let mut unfinished_tasks: BinaryHeap<Reverse<TaskId>> = BinaryHeap::new();
>>>>>>> 646c7816

        let mut wtxn = self.wtxn()?;
        let mut iter = self.tasks.rev_iter_mut(&mut wtxn)?;

        while let Some(entry) = iter.next() {
            let entry = entry?;
            let (id, mut task): (BEU64, Task) = entry;

            // Since all tasks are ordered, we can stop iterating when we encounter our first non-finished task.
            if task.is_finished() {
                break;
            }

            // we only keep the first state. It’s supposed to be a `Created` state.
            task.events.drain(1..);
<<<<<<< HEAD
            unfinished_tasks.push(Reverse(Pending::Task(id.get())));
=======
            unfinished_tasks.push(Reverse(id.get()));
>>>>>>> 646c7816

            // Since we own the id and the task this is a safe operation.
            unsafe {
                iter.put_current(&id, &task)?;
            }
        }

        drop(iter);
        wtxn.commit()?;

        Ok(unfinished_tasks)
    }

    pub fn wtxn(&self) -> Result<RwTxn> {
        Ok(self.env.write_txn()?)
    }

    pub fn rtxn(&self) -> Result<RoTxn> {
        Ok(self.env.read_txn()?)
    }

    pub fn next_task_id(&self, txn: &mut RwTxn) -> Result<TaskId> {
        let id = self
            .tasks
            .lazily_decode_data()
            .last(txn)?
            .map(|(id, _)| id.get() + 1)
            .unwrap_or(0);
        Ok(id)
    }

    /// Return the last task that was pushed in the store.
    pub fn get_last_task(&self, txn: &RoTxn) -> Result<Option<Task>> {
        Ok(self.tasks.last(txn)?.map(|(_, task)| task))
    }

    pub fn put(&self, txn: &mut RwTxn, task: &Task) -> Result<()> {
        self.tasks.put(txn, &BEU64::new(task.id), task)?;
        self.uids_task_ids
            .put(txn, &(&task.index_uid, task.id), &())?;

        Ok(())
    }

    pub fn get(&self, txn: &RoTxn, id: TaskId) -> Result<Option<Task>> {
        let task = self.tasks.get(txn, &BEU64::new(id))?;
        Ok(task)
    }

    pub fn task_count(&self, txn: &RoTxn) -> Result<usize> {
        Ok(self.tasks.len(txn)?)
    }

    pub fn list_tasks<'a>(
        &self,
        txn: &'a RoTxn,
        from: Option<TaskId>,
        filter: Option<TaskFilter>,
        limit: Option<usize>,
    ) -> Result<Vec<Task>> {
        let from = from.unwrap_or_default();
        let range = from..limit
            .map(|limit| (limit as u64).saturating_add(from))
            .unwrap_or(u64::MAX);
        let iter: Box<dyn Iterator<Item = StdResult<_, heed::Error>>> = match filter {
            Some(filter) => {
                let iter = self
                    .compute_candidates(txn, filter, range)?
                    .into_iter()
                    .filter_map(|id| self.tasks.get(txn, &BEU64::new(id)).transpose());

                Box::new(iter)
            }
            None => Box::new(
                self.tasks
                    .rev_range(txn, &(BEU64::new(range.start)..BEU64::new(range.end)))?
                    .map(|r| r.map(|(_, t)| t)),
            ),
        };

        // Collect 'limit' task if it exists or all of them.
        let tasks = iter
            .take(limit.unwrap_or(usize::MAX))
            .try_fold::<_, _, StdResult<_, heed::Error>>(Vec::new(), |mut v, task| {
                v.push(task?);
                Ok(v)
            })?;

        Ok(tasks)
    }

    fn compute_candidates(
        &self,
        txn: &heed::RoTxn,
        filter: TaskFilter,
        range: Range<TaskId>,
    ) -> Result<BTreeSet<TaskId>> {
        let mut candidates = BTreeSet::new();
        if let Some(indexes) = filter.indexes {
            for index in indexes {
                // We need to prefix search the null terminated string to make sure that we only
                // get exact matches for the index, and not other uids that would share the same
                // prefix, i.e test and test1.
                let mut index_uid = index.as_bytes().to_vec();
                index_uid.push(0);

                self.uids_task_ids
                    .remap_key_type::<ByteSlice>()
                    .rev_prefix_iter(txn, &index_uid)?
                    .map(|entry| -> StdResult<_, heed::Error> {
                        let (key, _) = entry?;
                        let (_, id) =
                            IndexUidTaskIdCodec::bytes_decode(key).ok_or(heed::Error::Decoding)?;
                        Ok(id)
                    })
                    .skip_while(|entry| {
                        entry
                            .as_ref()
                            .ok()
                            // we skip all elements till we enter in the range
                            .map(|key| !range.contains(key))
                            // if we encounter an error we returns true to collect it later
                            .unwrap_or(true)
                    })
                    .take_while(|entry| {
                        entry
                            .as_ref()
                            .ok()
                            // as soon as we are out of the range we exit
                            .map(|key| range.contains(key))
                            // if we encounter an error we returns true to collect it later
                            .unwrap_or(true)
                    })
                    .try_for_each::<_, StdResult<(), heed::Error>>(|id| {
                        candidates.insert(id?);
                        Ok(())
                    })?;
            }
        }

        Ok(candidates)
    }
}

#[cfg(test)]
pub mod test {
    use std::collections::{HashMap, HashSet};

    use nelson::Mocker;
    use quickcheck::{Arbitrary, Gen, TestResult};
    use quickcheck_macros::quickcheck;

    use crate::index_resolver::IndexUid;

    use super::*;

    pub enum MockStore {
        Task(Store),
        Fake(Mocker),
    }

    impl MockStore {
        pub fn new(path: impl AsRef<Path>, size: usize) -> Result<Self> {
            Ok(Self::Task(Store::new(path, size)?))
        }

        pub fn reset_and_return_unfinished_tasks(&mut self) -> BinaryHeap<Reverse<Pending>> {
            match self {
                MockStore::Task(index) => index.reset_and_return_unfinished_tasks(),
                MockStore::Fake(_) => todo!(),
            }
        }

        pub fn reset_and_return_unfinished_tasks(&mut self) -> Result<BinaryHeap<Reverse<TaskId>>> {
            match self {
                MockStore::Real(index) => index.reset_and_return_unfinished_tasks(),
                MockStore::Fake(_) => todo!(),
            }
        }

        pub fn wtxn(&self) -> Result<RwTxn> {
            match self {
                MockStore::Task(index) => index.wtxn(),
                MockStore::Fake(_) => todo!(),
            }
        }

        pub fn rtxn(&self) -> Result<RoTxn> {
            match self {
                MockStore::Task(index) => index.rtxn(),
                MockStore::Fake(_) => todo!(),
            }
        }

        pub fn next_task_id(&self, txn: &mut RwTxn) -> Result<TaskId> {
            match self {
                MockStore::Task(index) => index.next_task_id(txn),
                MockStore::Fake(_) => todo!(),
            }
        }

        pub fn put(&self, txn: &mut RwTxn, task: &Task) -> Result<()> {
            match self {
                MockStore::Task(index) => index.put(txn, task),
                MockStore::Fake(_) => todo!(),
            }
        }

        pub fn get(&self, txn: &RoTxn, id: TaskId) -> Result<Option<Task>> {
            match self {
                MockStore::Task(index) => index.get(txn, id),
                MockStore::Fake(_) => todo!(),
            }
        }

        pub fn get_last_task(&self, txn: &RoTxn) -> Result<Option<Task>> {
            match self {
                MockStore::Task(index) => index.get_last_task(txn),
                MockStore::Fake(_) => todo!(),
            }
        }

        pub fn task_count(&self, txn: &RoTxn) -> Result<usize> {
            match self {
                MockStore::Task(index) => index.task_count(txn),
                MockStore::Fake(_) => todo!(),
            }
        }

        pub fn list_tasks<'a>(
            &self,
            txn: &'a RoTxn,
            from: Option<TaskId>,
            filter: Option<TaskFilter>,
            limit: Option<usize>,
        ) -> Result<Vec<Task>> {
            match self {
                MockStore::Task(index) => index.list_tasks(txn, from, filter, limit),
                MockStore::Fake(_) => todo!(),
            }
        }
    }

    #[quickcheck]
    fn put_retrieve_task(tasks: Vec<Task>) -> TestResult {
        // if two task have the same id, we discard the test.
        if tasks.is_empty()
            || tasks.iter().map(|t| t.id).collect::<HashSet<_>>().len() != tasks.len()
        {
            return TestResult::discard();
        }

        let tmp = tempfile::tempdir().unwrap();

        let store = Store::new(tmp.path(), 4096 * 10000000).unwrap();

        let mut txn = store.wtxn().unwrap();

        for task in tasks.iter() {
            if task.index_uid.len() > 400 {
                return TestResult::discard();
            }
            store.put(&mut txn, task).unwrap();
        }

        txn.commit().unwrap();

        let txn = store.rtxn().unwrap();

        if store.task_count(&txn).unwrap() != tasks.len() {
            return TestResult::failed();
        }

        for task in tasks {
            let found_task = store.get(&txn, task.id).unwrap().unwrap();
            if found_task != task {
                return TestResult::failed();
            }
        }

        TestResult::passed()
    }

    #[quickcheck]
    fn list_updates(tasks: Vec<Task>) -> TestResult {
        // if two task have the same id, we discard the test.
        if tasks.is_empty()
            || tasks.iter().map(|t| t.id).collect::<HashSet<_>>().len() != tasks.len()
        {
            return TestResult::discard();
        }

        let tmp = tempfile::tempdir().unwrap();

        let store = Store::new(tmp.path(), 4096 * 100000).unwrap();

        let mut txn = store.wtxn().unwrap();

        for task in tasks.iter() {
            store.put(&mut txn, task).unwrap();
        }

        txn.commit().unwrap();

        let txn = store.rtxn().unwrap();
        let validator = tasks
            .into_iter()
            .map(|t| (t.id, t))
            .collect::<HashMap<_, _>>();

        assert_eq!(store.task_count(&txn).unwrap(), validator.len());

        let iter = store
            .list_tasks(&txn, None, None, None)
            .unwrap()
            .into_iter()
            .map(|t| (t.id, t))
            .collect::<HashMap<_, _>>();

        assert_eq!(iter, validator);

        let randid = validator.values().next().unwrap().id;

        store
            .list_tasks(&txn, Some(randid), None, None)
            .unwrap()
            .into_iter()
            .for_each(|t| assert!(t.id < randid, "id: {}, randid: {}", t.id, randid));

        TestResult::passed()
    }

    #[quickcheck]
    fn list_updates_filter(tasks: Vec<Task>) -> TestResult {
        // if two task have the same id, we discard the test.
        if tasks.is_empty()
            || tasks.iter().map(|t| t.id).collect::<HashSet<_>>().len() != tasks.len()
        {
            return TestResult::discard();
        }

        let index_to_filter = tasks.first().unwrap().index_uid.clone();

        let tmp = tempfile::tempdir().unwrap();

        let store = Store::new(tmp.path(), 4096 * 100000).unwrap();

        let mut txn = store.wtxn().unwrap();

        for task in tasks.iter() {
            store.put(&mut txn, task).unwrap();
        }

        txn.commit().unwrap();

        let txn = store.rtxn().unwrap();
        let validator = tasks
            .into_iter()
            .map(|t| (t.id, t))
            .collect::<HashMap<_, _>>();

        assert_eq!(store.task_count(&txn).unwrap(), validator.len());

        let mut filter = TaskFilter::default();
        filter.filter_index(index_to_filter.to_string());

        let tasks = store.list_tasks(&txn, None, Some(filter), None).unwrap();

        assert!(!tasks.is_empty());
        tasks.into_iter().for_each(|task| {
            assert_eq!(task.index_uid, index_to_filter);
        });
        TestResult::passed()
    }

    #[test]
    fn test_filter_same_index_prefix() {
        let tmp = tempfile::tempdir().unwrap();

        let store = Store::new(tmp.path(), 4096 * 100000).unwrap();

        let mut gen = Gen::new(30);

        // task1 and 2 share the same index_uid prefix
        let mut task_1 = Task::arbitrary(&mut gen);
        task_1.index_uid = IndexUid::new_unchecked("test".into());

        let mut task_2 = Task::arbitrary(&mut gen);
        task_2.index_uid = IndexUid::new_unchecked("test1".into());

        let mut txn = store.wtxn().unwrap();
        store.put(&mut txn, &task_1).unwrap();
        store.put(&mut txn, &task_2).unwrap();

        let mut filter = TaskFilter::default();
        filter.filter_index("test".into());

        let tasks = store.list_tasks(&txn, None, Some(filter), None).unwrap();

        assert_eq!(tasks.len(), 1);
        assert_eq!(&*tasks.first().unwrap().index_uid, "test");
    }
}<|MERGE_RESOLUTION|>--- conflicted
+++ resolved
@@ -85,15 +85,10 @@
     /// It put back all unfinished update in the `Created` state. This
     /// allow us to re-enqueue an update that didn't had the time to finish
     /// when Meilisearch closed.
-<<<<<<< HEAD
     pub fn reset_and_return_unfinished_tasks(
         &mut self,
     ) -> Result<BinaryHeap<Reverse<Pending<TaskId>>>> {
         let mut unfinished_tasks: BinaryHeap<Reverse<Pending<TaskId>>> = BinaryHeap::new();
-=======
-    pub fn reset_and_return_unfinished_tasks(&mut self) -> Result<BinaryHeap<Reverse<TaskId>>> {
-        let mut unfinished_tasks: BinaryHeap<Reverse<TaskId>> = BinaryHeap::new();
->>>>>>> 646c7816
 
         let mut wtxn = self.wtxn()?;
         let mut iter = self.tasks.rev_iter_mut(&mut wtxn)?;
@@ -109,11 +104,7 @@
 
             // we only keep the first state. It’s supposed to be a `Created` state.
             task.events.drain(1..);
-<<<<<<< HEAD
             unfinished_tasks.push(Reverse(Pending::Task(id.get())));
-=======
-            unfinished_tasks.push(Reverse(id.get()));
->>>>>>> 646c7816
 
             // Since we own the id and the task this is a safe operation.
             unsafe {
@@ -280,7 +271,9 @@
             Ok(Self::Task(Store::new(path, size)?))
         }
 
-        pub fn reset_and_return_unfinished_tasks(&mut self) -> BinaryHeap<Reverse<Pending>> {
+        pub fn reset_and_return_unfinished_tasks(
+            &mut self,
+        ) -> BinaryHeap<Reverse<Pending<TaskId>>> {
             match self {
                 MockStore::Task(index) => index.reset_and_return_unfinished_tasks(),
                 MockStore::Fake(_) => todo!(),
