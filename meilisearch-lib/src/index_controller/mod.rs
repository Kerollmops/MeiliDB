--- conflicted
+++ resolved
@@ -400,14 +400,7 @@
         limit: Option<usize>,
         offset: Option<TaskId>,
     ) -> Result<Vec<Task>> {
-<<<<<<< HEAD
         let tasks = self.task_store.list_tasks(offset, filter, limit).await?;
-=======
-        let tasks = self
-            .task_store
-            .list_tasks(filter, limit, offset, None)
-            .await?;
->>>>>>> 58b19782
 
         Ok(tasks)
     }
@@ -428,15 +421,11 @@
 
         let tasks = self
             .task_store
-<<<<<<< HEAD
             .list_tasks(
                 Some(offset.unwrap_or_default() + task_id),
                 Some(filter),
                 limit,
             )
-=======
-            .list_tasks(Some(filter), limit, offset, Some(task_id))
->>>>>>> 58b19782
             .await?;
 
         Ok(tasks)
