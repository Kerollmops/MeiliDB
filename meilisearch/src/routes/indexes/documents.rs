--- conflicted
+++ resolved
@@ -1,8 +1,5 @@
-<<<<<<< HEAD
-=======
 use std::io::ErrorKind;
 
->>>>>>> 27d1bee0
 use actix_web::http::header::CONTENT_TYPE;
 use actix_web::web::Data;
 use actix_web::{web, HttpMessage, HttpRequest, HttpResponse};
@@ -23,16 +20,9 @@
 use serde::Deserialize;
 use serde_cs::vec::CS;
 use serde_json::Value;
-<<<<<<< HEAD
-use std::io::ErrorKind;
 use tempfile::tempfile;
 use tokio::fs::File;
 use tokio::io::{AsyncSeekExt, AsyncWriteExt, BufWriter};
-=======
-use tempfile::tempfile;
-use tokio::fs::File;
-use tokio::io::{AsyncSeekExt, AsyncWriteExt};
->>>>>>> 27d1bee0
 
 use crate::analytics::{Analytics, DocumentDeletionKind};
 use crate::error::MeilisearchHttpError;
@@ -248,12 +238,8 @@
         }
     };
 
-<<<<<<< HEAD
     let async_file = File::from_std(temp_file);
     let mut buffer = BufWriter::new(async_file);
-=======
-    let mut buffer = File::from_std(temp_file);
->>>>>>> 27d1bee0
 
     let mut buffer_write_size: usize = 0;
     while let Some(bytes) = body.next().await {
@@ -283,11 +269,7 @@
         return Err(MeilisearchHttpError::Payload(ReceivePayloadErr(Box::new(e))));
     };
 
-<<<<<<< HEAD
     let read_file = buffer.into_inner().into_std().await;
-=======
-    let read_file = buffer.into_std().await;
->>>>>>> 27d1bee0
 
     let documents_count =
         tokio::task::spawn_blocking(move || -> Result<_, MeilisearchHttpError> {
